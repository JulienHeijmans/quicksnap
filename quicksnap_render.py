﻿import bpy, gpu, blf, bgl, logging
import numpy as np
from gpu_extras.batch import batch_for_shader
from .quicksnap_utils import State
from .quicksnap_utils import dump
from mathutils import Vector
import bmesh

logger = logging.getLogger(__name__)

shader = gpu.shader.from_builtin('3D_UNIFORM_COLOR')
square_indices = ((0, 1), (1, 2), (2, 3), (3, 0))
shader_2d_uniform_color = gpu.shader.from_builtin('2D_UNIFORM_COLOR')
shader_3d_uniform_color = gpu.shader.from_builtin('3D_UNIFORM_COLOR')
shader_3d_smooth_color = gpu.shader.from_builtin('3D_SMOOTH_COLOR')


def draw_square_2d(position_x, position_y, size, color=(1, 1, 0, 1), line_width=1, point_width=3):
    """
    Draw a 2D square of size {size}, color {color}, line_width, and draw 2D point of width {point_width}
    if line_width==0: Only draw point.
    if point_width==0: Only draw square.
    """
    if line_width != 1:
        bgl.glLineWidth(line_width)
    bgl.glEnable(bgl.GL_BLEND)
    bgl.glEnable(bgl.GL_LINE_SMOOTH)
    if line_width > 0:
        vertices = (
            (position_x - size, position_y - size),
            (position_x + size, position_y - size),
            (position_x + size, position_y + size),
            (position_x - size, position_y + size))

        batch = batch_for_shader(shader_2d_uniform_color, 'LINES', {"pos": vertices}, indices=square_indices)
        shader.bind()
        shader.uniform_float("color", color)
        batch.draw(shader)
    if point_width > 0:
        bgl.glPointSize(point_width)
        batch = batch_for_shader(shader_2d_uniform_color, 'POINTS', {"pos": [(position_x, position_y)]})
        shader.bind()
        shader.uniform_float("color", color)
        batch.draw(shader)
        bgl.glPointSize(5)

    if line_width != 1:
        bgl.glLineWidth(1)
    bgl.glDisable(bgl.GL_BLEND)
    bgl.glDisable(bgl.GL_LINE_SMOOTH)


def draw_line_2d(source_x, source_y, target_x, target_y, color=(1, 1, 0, 1), line_width=1):
    if line_width != 1:
        bgl.glLineWidth(line_width)
    bgl.glEnable(bgl.GL_BLEND)
    bgl.glEnable(bgl.GL_LINE_SMOOTH)
    vertices = (
        (source_x, source_y),
        (target_x, target_y))

    batch = batch_for_shader(shader_2d_uniform_color, 'LINES', {"pos": vertices})
    shader.bind()
    shader.uniform_float("color", color)
    batch.draw(shader)

    if line_width != 1:
        bgl.glLineWidth(1)
    bgl.glDisable(bgl.GL_BLEND)
    bgl.glDisable(bgl.GL_LINE_SMOOTH)


def draw_line_3d(source, target, color=(1, 1, 0, 1), line_width=1, depth_test=False):
    if line_width != 1:
        bgl.glLineWidth(line_width)
    bgl.glEnable(bgl.GL_BLEND)
    bgl.glEnable(bgl.GL_LINE_SMOOTH)
    if depth_test:
        bgl.glEnable(bgl.GL_DEPTH_TEST)
    vertices = (
        (source[0], source[1], source[2]),
        (target[0], target[1], target[2]))

    batch = batch_for_shader(shader_3d_uniform_color, 'LINES', {"pos": vertices})
    shader.bind()
    shader.uniform_float("color", color)
    batch.draw(shader)
    if line_width != 1:
        bgl.glLineWidth(1)
    bgl.glDisable(bgl.GL_BLEND)
    bgl.glDisable(bgl.GL_LINE_SMOOTH)
    if depth_test:
        bgl.glDisable(bgl.GL_DEPTH_TEST)


def draw_line_3d_smooth_blend(source, target, color_a=(1, 0, 0, 1), color_b=(0, 1, 0, 1), line_width=1,
                              depth_test=False):
    if line_width != 1:
        bgl.glLineWidth(line_width)
    bgl.glEnable(bgl.GL_BLEND)
    bgl.glEnable(bgl.GL_LINE_SMOOTH)
    if depth_test:
        bgl.glEnable(bgl.GL_DEPTH_TEST)
    vertices = (
        (source[0], source[1], source[2]),
        (target[0], target[1], target[2]))
    color_fade = (color_a, color_b)

    batch = batch_for_shader(shader_3d_smooth_color, 'LINES', {"pos": vertices, "color": color_fade})
    shader_3d_smooth_color.bind()
    batch.draw(shader_3d_smooth_color)
    if line_width != 1:
        bgl.glLineWidth(1)
    bgl.glDisable(bgl.GL_BLEND)
    bgl.glDisable(bgl.GL_LINE_SMOOTH)
    if depth_test:
        bgl.glDisable(bgl.GL_DEPTH_TEST)


def draw_points_3d(coords, color=(1, 1, 0, 1), point_width=3, depth_test=False):
    bgl.glEnable(bgl.GL_BLEND)
    if depth_test:
        bgl.glEnable(bgl.GL_DEPTH_TEST)

    bgl.glPointSize(point_width)
    batch = batch_for_shader(shader_3d_uniform_color, 'POINTS', {"pos": coords})
    shader.bind()
    shader.uniform_float("color", color)
    batch.draw(shader)
    bgl.glPointSize(5)

    bgl.glDisable(bgl.GL_BLEND)
    if depth_test:
        bgl.glDisable(bgl.GL_DEPTH_TEST)


def draw_callback_2d(self, context):
    # logger.info("draw_callback_2D")
    if self.closest_source_id >= 0:
        closest_position_2d = self.snapdata_source.region_2d[self.closest_source_id]
        source_x, source_y = closest_position_2d[0], closest_position_2d[1]
        # Source selection
        if self.current_state == State.IDLE:  # no source picked
            # logger.info("no source picked")
            draw_square_2d(source_x, source_y, 7)

        else:
            # logger.info(f"source picked . self.target2d={self.target2d} -  self.settings.draw_rubberband={self.settings.draw_rubberband}")
            if self.closest_target_id >= 0:
                color = (0, 1, 0, 1)
            else:
                color = (1, 1, 0, 1)
            if self.settings.draw_rubberband:
                draw_square_2d(source_x, source_y, 7, color=color)
            if self.target2d:
                if self.closest_target_id >= 0:
                    if len(self.snapping) > 0:
                        closest_position_2d = self.snapdata_target.region_2d[self.closest_target_id]
                        draw_square_2d(closest_position_2d[0], closest_position_2d[1], 7,
                                       color=color)  # square to snapped point
                        draw_square_2d(self.target2d[0], self.target2d[1], 7, color=color,
                                       line_width=0)  # dot to target
                    else:
                        draw_square_2d(self.target2d[0], self.target2d[1], 7, color=color)
                else:
                    draw_square_2d(self.target2d[0], self.target2d[1], 7, color=color, line_width=0)  # dot to target

            if self.settings.draw_rubberband and self.target2d:
                draw_line_2d(source_x, source_y, self.target2d[0], self.target2d[1], line_width=1, color=color)


def draw_snap_axis(self, context):
    """
    Draw axis lines depending on QuickSNap operator snapping settings.
    """
    if self.closest_source_id >= 0 and self.snapping != "":
        point_position = self.snapdata_source.world_space[self.closest_source_id]
        if self.snapping_local:
            for object_name in self.selection_objects:
                obj_matrix = bpy.data.objects[object_name].matrix_world

                if 'X' in self.snapping:
                    axis_x = Vector((obj_matrix[0][0], obj_matrix[1][0], obj_matrix[2][0])).normalized()
                    start = point_position + axis_x * 10 ** 5
                    end = point_position - axis_x * 10 ** 5
                    draw_line_3d(start, end, (1, 0.5, 0.5, 0.6), 1)
                if 'Y' in self.snapping:
                    axis_y = Vector((obj_matrix[0][1], obj_matrix[1][1], obj_matrix[2][1])).normalized()
                    start = point_position + axis_y * 10 ** 5
                    end = point_position - axis_y * 10 ** 5
                    draw_line_3d(start, end, (0.5, 1, 0.5, 0.6), 1)
                if 'Z' in self.snapping:
                    axis_z = Vector((obj_matrix[0][2], obj_matrix[1][2], obj_matrix[2][2])).normalized()
                    start = point_position + axis_z * 10 ** 5
                    end = point_position - axis_z * 10 ** 5
                    draw_line_3d(start, end, (0.2, 0.6, 1, 0.6), 1)
        else:
            if 'X' in self.snapping:
                start = point_position.copy()
                start[0] = start[0] + 10 ** 5
                end = point_position.copy()
                end[0] = end[0] - 10 ** 5
                draw_line_3d(start, end, (1, 0.5, 0.5, 0.6), 1)
            if 'Y' in self.snapping:
                start = point_position.copy()
                start[1] = start[1] + 10 ** 5
                end = point_position.copy()
                end[1] = end[1] - 10 ** 5
                draw_line_3d(start, end, (0.5, 1, 0.5, 0.6), 1)
            if 'Z' in self.snapping:
                start = point_position.copy()
                start[2] = start[2] + 10 ** 5
                end = point_position.copy()
                end[2] = end[2] - 10 ** 5
                draw_line_3d(start, end, (0.2, 0.6, 1, 0.6), 1)

indices_bounds = (
    (0, 1),  (1, 2), (2, 3), (3, 0),
    (4, 5),  (5, 6), (6, 7), (7, 4),
    (0, 4),  (1, 5), (2, 6), (3, 7),
)


def draw_bounds(points, color=(1, 1, 0, 1), line_width=3, depth_test=False):
    if line_width != 1:
        bgl.glLineWidth(line_width)
    bgl.glEnable(bgl.GL_BLEND)
    bgl.glEnable(bgl.GL_LINE_SMOOTH)
    if depth_test:
        bgl.glEnable(bgl.GL_DEPTH_TEST)
    vertices = points

    batch = batch_for_shader(shader_3d_uniform_color, 'LINES', {"pos": vertices}, indices=indices_bounds)
    shader_3d_uniform_color.bind()
    shader_3d_uniform_color.uniform_float("color", color)
    batch.draw(shader_3d_uniform_color)
    if line_width != 1:
        bgl.glLineWidth(1)
    bgl.glDisable(bgl.GL_BLEND)
    bgl.glDisable(bgl.GL_LINE_SMOOTH)
    if depth_test:
        bgl.glDisable(bgl.GL_DEPTH_TEST)


def draw_callback_3d(self, context):
    draw_snap_axis(self, context)

    coords = [self.snapdata_target.world_space[objectid] for objectid in self.snapdata_target.origins_map]
    if self.snap_to_origins:
        draw_points_3d(coords, point_width=5)
    else:
        draw_points_3d(coords, color=(1, 1, 0, 0.5), point_width=3, depth_test=True)

    if self.settings.highlight_target_vertex_edges:
        if self.current_state == State.IDLE:
            draw_edge_highlight(context,
                                target_object=self.target_object,
                                target_id=self.closest_source_id,
                                snapdata=self.snapdata_source,
                                edge_links=self.source_edge_links,
                                bmeshs=self.source_bmeshs,
                                is_selection=self.target_object in self.selection_objects,
                                ignore_modifiers=self.settings.ignore_modifiers,
                                width=self.settings.edge_highlight_width,
                                color=self.settings.edge_highlight_color_source,
                                opacity=self.settings.edge_highlight_opacity)

        elif self.current_state == State.SOURCE_PICKED:
            draw_edge_highlight(context,
                                target_object=self.target_object,
                                target_id=self.closest_target_id,
                                snapdata=self.snapdata_target,
                                edge_links=self.target_edge_links,
                                bmeshs=self.target_bmeshs,
                                is_selection=self.target_object in self.selection_objects,
                                ignore_modifiers=self.settings.ignore_modifiers,
                                width=self.settings.edge_highlight_width,
                                color=self.settings.edge_highlight_color_target,
                                opacity=self.settings.edge_highlight_opacity)


def draw_edge_highlight(context,
                        target_object,
                        target_id,
                        snapdata,
                        edge_links,
                        bmeshs,
                        is_selection,
                        ignore_modifiers,
                        width=2,
                        color=(1, 1, 0),
                        opacity=1
                        ):
    if target_id >= 0:
        vert_index = snapdata.indices[target_id]
        if vert_index < 0:
            if self.closest_target_id in self.snapdata_target.origins_map:
                obj_name = self.snapdata_target.origins_map[self.closest_target_id]
                if obj_name not in self.target_bounds:
                    obj = bpy.data.objects[obj_name]
                    bound_points = [v[:] for v in obj.bound_box]

                    region3d = context.space_data.region_3d
                    camera_position = region3d.view_matrix.inverted().translation
                    self.target_bounds[obj_name] = [obj.matrix_world@Vector(point) for point in bound_points]
                    self.target_bounds[obj_name] = [point + (camera_position-point) * 0.01 for
                                                    point in self.target_bounds[obj_name]]
                draw_bounds(self.target_bounds[obj_name], color=(1, 1, 0, 0.8), line_width=1, depth_test=True)
            return
<<<<<<< HEAD
        vert_object = bpy.data.objects[target_object]
=======

        vert_object = bpy.data.objects[self.target_object]
>>>>>>> dcb275ea
        if vert_object.type != "MESH":
            return
        if target_object not in edge_links:
            edge_links[target_object] = {}
        if vert_index not in edge_links[target_object]:
            matrix = vert_object.matrix_world
<<<<<<< HEAD

            if snapdata.snap_type == 'POINTS':
                if is_selection:
                    # vert_bmesh.from_mesh(vert_object.data)
                    if target_object not in bmeshs:
                        if vert_object.data.is_editmode:
                            bmeshs[target_object] = bmesh.from_edit_mesh(vert_object.data)
                        else:
                            bmeshs[target_object] = bmesh.new()
                            bmeshs[target_object].from_mesh(vert_object.data)
                    vert_bmesh = bmeshs[target_object]
                else:
                    if target_object not in bmeshs:
                        bmeshs[target_object] = bmesh.new()  # create an empty BMesh
                        if ignore_modifiers:
                            bmeshs[target_object].from_mesh(vert_object.data)
                        else:
                            bmeshs[target_object].from_object(vert_object, context.evaluated_depsgraph_get())
                    vert_bmesh = bmeshs[target_object]

                verts = vert_bmesh.verts
                verts.ensure_lookup_table()
                vert = vert_bmesh.verts[vert_index]
                edges = vert.link_edges
                edge_links[target_object][vert_index] = []
                for edge in edges:
                    if edge.verts[0] == vert:
                        first_vert = 0
                        second_vert = 1
=======
            if self.target_object in self.selection_objects:
                if self.target_object not in self.target_bmeshs:
                    self.target_bmeshs[self.target_object] = bmesh.from_edit_mesh(vert_object.data)
                vert_bmesh = self.target_bmeshs[self.target_object]
            else:
                if self.target_object not in self.target_bmeshs:
                    self.target_bmeshs[self.target_object] = bmesh.new()  # create an empty BMesh
                    if self.settings.ignore_modifiers:
                        self.target_bmeshs[self.target_object].from_mesh(vert_object.data)
>>>>>>> dcb275ea
                    else:
                        first_vert = 1
                        second_vert = 0
                    edge_links[target_object][vert_index].append((matrix @ edge.verts[first_vert].co,
                                                                  matrix @ edge.verts[second_vert].co))

            else:
                if is_selection:
                    data = vert_object.data
                else:
                    if ignore_modifiers:
                        data = vert_object.data
                    else:
                        data = vert_object.evaluated_get(context.evaluated_depsgraph_get()).data

                if snapdata.snap_type == 'MIDPOINTS':
                    verts = data.vertices
                    edges = data.edges
                    edge_links[target_object][vert_index] = []
                    edge_links[target_object][vert_index].append(
                        (snapdata.world_space[target_id],
                         matrix @ verts[edges[vert_index].vertices[0]].co))
                    edge_links[target_object][vert_index].append(
                        (snapdata.world_space[target_id],
                         matrix @ verts[edges[vert_index].vertices[1]].co))

                elif snapdata.snap_type == 'FACES':
                    verts = data.vertices
                    polygons = data.polygons
                    loops = data.loops
                    edge_links[target_object][vert_index] = []
                    poly = polygons[vert_index]
                    for idx in range(0, poly.loop_total):
                        current_loop = poly.loop_start + idx
                        loop_second = poly.loop_start + ((idx + 1) % poly.loop_total)
                        edge_links[target_object][vert_index].append(
                            (matrix @ verts[loops[current_loop].vertex_index].co,
                             matrix @ verts[loops[loop_second].vertex_index].co))

        if snapdata.snap_type == 'POINTS':
            alpha_end = 0
        else:
            alpha_end = opacity

        for edge in edge_links[target_object][vert_index]:
            draw_line_3d_smooth_blend(edge[0],
                                      edge[1],
                                      color_a=(*color, opacity),
                                      color_b=(*color, alpha_end),
                                      line_width=width, depth_test=False)<|MERGE_RESOLUTION|>--- conflicted
+++ resolved
@@ -266,6 +266,19 @@
                                 opacity=self.settings.edge_highlight_opacity)
 
         elif self.current_state == State.SOURCE_PICKED:
+        	if self.closest_target_id in self.snapdata_target.origins_map:
+                obj_name = self.snapdata_target.origins_map[self.closest_target_id]
+                if obj_name not in self.target_bounds:
+                    obj = bpy.data.objects[obj_name]
+                    bound_points = [v[:] for v in obj.bound_box]
+
+                    region3d = context.space_data.region_3d
+                    camera_position = region3d.view_matrix.inverted().translation
+                    self.target_bounds[obj_name] = [obj.matrix_world@Vector(point) for point in bound_points]
+                    self.target_bounds[obj_name] = [point + (camera_position-point) * 0.01 for
+                                                    point in self.target_bounds[obj_name]]
+                draw_bounds(self.target_bounds[obj_name], color=(1, 1, 0, 0.8), line_width=1, depth_test=True)
+                return
             draw_edge_highlight(context,
                                 target_object=self.target_object,
                                 target_id=self.closest_target_id,
@@ -293,33 +306,15 @@
                         ):
     if target_id >= 0:
         vert_index = snapdata.indices[target_id]
-        if vert_index < 0:
-            if self.closest_target_id in self.snapdata_target.origins_map:
-                obj_name = self.snapdata_target.origins_map[self.closest_target_id]
-                if obj_name not in self.target_bounds:
-                    obj = bpy.data.objects[obj_name]
-                    bound_points = [v[:] for v in obj.bound_box]
-
-                    region3d = context.space_data.region_3d
-                    camera_position = region3d.view_matrix.inverted().translation
-                    self.target_bounds[obj_name] = [obj.matrix_world@Vector(point) for point in bound_points]
-                    self.target_bounds[obj_name] = [point + (camera_position-point) * 0.01 for
-                                                    point in self.target_bounds[obj_name]]
-                draw_bounds(self.target_bounds[obj_name], color=(1, 1, 0, 0.8), line_width=1, depth_test=True)
+        if vert_index < 0:            
             return
-<<<<<<< HEAD
         vert_object = bpy.data.objects[target_object]
-=======
-
-        vert_object = bpy.data.objects[self.target_object]
->>>>>>> dcb275ea
         if vert_object.type != "MESH":
             return
         if target_object not in edge_links:
             edge_links[target_object] = {}
         if vert_index not in edge_links[target_object]:
             matrix = vert_object.matrix_world
-<<<<<<< HEAD
 
             if snapdata.snap_type == 'POINTS':
                 if is_selection:
@@ -349,17 +344,6 @@
                     if edge.verts[0] == vert:
                         first_vert = 0
                         second_vert = 1
-=======
-            if self.target_object in self.selection_objects:
-                if self.target_object not in self.target_bmeshs:
-                    self.target_bmeshs[self.target_object] = bmesh.from_edit_mesh(vert_object.data)
-                vert_bmesh = self.target_bmeshs[self.target_object]
-            else:
-                if self.target_object not in self.target_bmeshs:
-                    self.target_bmeshs[self.target_object] = bmesh.new()  # create an empty BMesh
-                    if self.settings.ignore_modifiers:
-                        self.target_bmeshs[self.target_object].from_mesh(vert_object.data)
->>>>>>> dcb275ea
                     else:
                         first_vert = 1
                         second_vert = 0

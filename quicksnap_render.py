﻿import bpy, gpu, blf, bgl, logging
from gpu_extras.batch import batch_for_shader
from .quicksnap_utils import State
from .quicksnap_utils import dump
from mathutils import Vector
import bmesh

logger = logging.getLogger(__name__)

shader = gpu.shader.from_builtin('3D_UNIFORM_COLOR')
square_indices = ((0, 1), (1, 2), (2, 3), (3, 0))
shader_2d_uniform_color = gpu.shader.from_builtin('2D_UNIFORM_COLOR')
shader_3d_uniform_color = gpu.shader.from_builtin('3D_UNIFORM_COLOR')
shader_3d_smooth_color = gpu.shader.from_builtin('3D_SMOOTH_COLOR')


def draw_square_2d(position_x, position_y, size, color=(1, 1, 0, 1), line_width=1, point_width=3):
    """
    Draw a 2D square of size {size}, color {color}, line_width, and draw 2D point of width {point_width}
    if line_width==0: Only draw point.
    if point_width==0: Only draw square.
    """
    if line_width != 1:
        bgl.glLineWidth(line_width)
    bgl.glEnable(bgl.GL_BLEND)
    bgl.glEnable(bgl.GL_LINE_SMOOTH)
    if line_width > 0:
        vertices = (
            (position_x - size, position_y - size),
            (position_x + size, position_y - size),
            (position_x + size, position_y + size),
            (position_x - size, position_y + size))

        batch = batch_for_shader(shader_2d_uniform_color, 'LINES', {"pos": vertices}, indices=square_indices)
        shader.bind()
        shader.uniform_float("color", color)
        batch.draw(shader)
    if point_width > 0:
        bgl.glPointSize(point_width)
        batch = batch_for_shader(shader_2d_uniform_color, 'POINTS', {"pos": [(position_x, position_y)]})
        shader.bind()
        shader.uniform_float("color", color)
        batch.draw(shader)
        bgl.glPointSize(5)

    if line_width != 1:
        bgl.glLineWidth(1)
    bgl.glDisable(bgl.GL_BLEND)
    bgl.glDisable(bgl.GL_LINE_SMOOTH)


def draw_line_2d(source_x, source_y, target_x, target_y, color=(1, 1, 0, 1), line_width=1):
    if line_width != 1:
        bgl.glLineWidth(line_width)
    bgl.glEnable(bgl.GL_BLEND)
    bgl.glEnable(bgl.GL_LINE_SMOOTH)
    vertices = (
        (source_x, source_y),
        (target_x, target_y))

    batch = batch_for_shader(shader_2d_uniform_color, 'LINES', {"pos": vertices})
    shader.bind()
    shader.uniform_float("color", color)
    batch.draw(shader)

    if line_width != 1:
        bgl.glLineWidth(1)
    bgl.glDisable(bgl.GL_BLEND)
    bgl.glDisable(bgl.GL_LINE_SMOOTH)


def draw_line_3d(source, target, color=(1, 1, 0, 1), line_width=1, depth_test=False):
    if line_width != 1:
        bgl.glLineWidth(line_width)
    bgl.glEnable(bgl.GL_BLEND)
    bgl.glEnable(bgl.GL_LINE_SMOOTH)
    if depth_test:
        bgl.glEnable(bgl.GL_DEPTH_TEST)
    vertices = (
        (source[0], source[1], source[2]),
        (target[0], target[1], target[2]))

    batch = batch_for_shader(shader_3d_uniform_color, 'LINES', {"pos": vertices})
    shader.bind()
    shader.uniform_float("color", color)
    batch.draw(shader)
    if line_width != 1:
        bgl.glLineWidth(1)
    bgl.glDisable(bgl.GL_BLEND)
    bgl.glDisable(bgl.GL_LINE_SMOOTH)
    if depth_test:
        bgl.glDisable(bgl.GL_DEPTH_TEST)


def draw_line_3d_smooth_blend(source, target, color_a=(1, 0, 0, 1), color_b=(0, 1, 0, 1), line_width=1,
                              depth_test=False):
    if line_width != 1:
        bgl.glLineWidth(line_width)
    bgl.glEnable(bgl.GL_BLEND)
    bgl.glEnable(bgl.GL_LINE_SMOOTH)
    if depth_test:
        bgl.glEnable(bgl.GL_DEPTH_TEST)
    vertices = (
        (source[0], source[1], source[2]),
        (target[0], target[1], target[2]))
    color_fade = (color_a, color_b)

    batch = batch_for_shader(shader_3d_smooth_color, 'LINES', {"pos": vertices, "color": color_fade})
    shader_3d_smooth_color.bind()
    batch.draw(shader_3d_smooth_color)
    if line_width != 1:
        bgl.glLineWidth(1)
    bgl.glDisable(bgl.GL_BLEND)
    bgl.glDisable(bgl.GL_LINE_SMOOTH)
    if depth_test:
        bgl.glDisable(bgl.GL_DEPTH_TEST)


def draw_points_3d(coords, color=(1, 1, 0, 1), point_width=3, depth_test=False):
    bgl.glEnable(bgl.GL_BLEND)
    if depth_test:
        bgl.glEnable(bgl.GL_DEPTH_TEST)

    bgl.glPointSize(point_width)
    batch = batch_for_shader(shader_3d_uniform_color, 'POINTS', {"pos": coords})
    shader.bind()
    shader.uniform_float("color", color)
    batch.draw(shader)
    bgl.glPointSize(5)

    bgl.glDisable(bgl.GL_BLEND)
    if depth_test:
        bgl.glDisable(bgl.GL_DEPTH_TEST)


def draw_callback_2d(self, context):
    # logger.info("draw_callback_2D")
    if self.closest_source_id >= 0:
        closest_position_2d = self.snapdata_source.region_2d[self.closest_source_id]
        source_x, source_y = closest_position_2d[0], closest_position_2d[1]
        # Source selection
        if self.current_state == State.IDLE:  # no source picked
            # logger.info("no source picked")
            draw_square_2d(source_x, source_y, 7)

        else:
            # logger.info(f"source picked . self.target2d={self.target2d} -  self.settings.draw_rubberband={self.settings.draw_rubberband}")
            if self.closest_target_id >= 0:
                color = (0, 1, 0, 1)
            else:
                color = (1, 1, 0, 1)
            if self.settings.draw_rubberband:
                draw_square_2d(source_x, source_y, 7, color=color)
            if self.target2d:
                if self.closest_target_id >= 0:
                    if len(self.snapping) > 0:
                        closest_position_2d = self.snapdata_target.region_2d[self.closest_target_id]
                        draw_square_2d(closest_position_2d[0], closest_position_2d[1], 7,
                                       color=color)  # square to snapped point
                        draw_square_2d(self.target2d[0], self.target2d[1], 7, color=color,
                                       line_width=0)  # dot to target
                    else:
                        draw_square_2d(self.target2d[0], self.target2d[1], 7, color=color)
                else:
                    draw_square_2d(self.target2d[0], self.target2d[1], 7, color=color, line_width=0)  # dot to target

            if self.settings.draw_rubberband and self.target2d:
                draw_line_2d(source_x, source_y, self.target2d[0], self.target2d[1], line_width=1, color=color)


def draw_snap_axis(self, context):
    """
    Draw axis lines depending on QuickSNap operator snapping settings.
    """
    if self.closest_source_id >= 0 and self.snapping != "":
        point_position = self.snapdata_source.world_space[self.closest_source_id]
        if self.snapping_local:
            for object_name in self.selection_objects:
                obj_matrix = bpy.data.objects[object_name].matrix_world

                if 'X' in self.snapping:
                    axis_x = Vector((obj_matrix[0][0], obj_matrix[1][0], obj_matrix[2][0])).normalized()
                    start = point_position + axis_x * 10 ** 5
                    end = point_position - axis_x * 10 ** 5
                    draw_line_3d(start, end, (1, 0.5, 0.5, 0.6), 1)
                if 'Y' in self.snapping:
                    axis_y = Vector((obj_matrix[0][1], obj_matrix[1][1], obj_matrix[2][1])).normalized()
                    start = point_position + axis_y * 10 ** 5
                    end = point_position - axis_y * 10 ** 5
                    draw_line_3d(start, end, (0.5, 1, 0.5, 0.6), 1)
                if 'Z' in self.snapping:
                    axis_z = Vector((obj_matrix[0][2], obj_matrix[1][2], obj_matrix[2][2])).normalized()
                    start = point_position + axis_z * 10 ** 5
                    end = point_position - axis_z * 10 ** 5
                    draw_line_3d(start, end, (0.2, 0.6, 1, 0.6), 1)
        else:
            if 'X' in self.snapping:
                start = point_position.copy()
                start[0] = start[0] + 10 ** 5
                end = point_position.copy()
                end[0] = end[0] - 10 ** 5
                draw_line_3d(start, end, (1, 0.5, 0.5, 0.6), 1)
            if 'Y' in self.snapping:
                start = point_position.copy()
                start[1] = start[1] + 10 ** 5
                end = point_position.copy()
                end[1] = end[1] - 10 ** 5
                draw_line_3d(start, end, (0.5, 1, 0.5, 0.6), 1)
            if 'Z' in self.snapping:
                start = point_position.copy()
                start[2] = start[2] + 10 ** 5
                end = point_position.copy()
                end[2] = end[2] - 10 ** 5
                draw_line_3d(start, end, (0.2, 0.6, 1, 0.6), 1)


def draw_callback_3d(self, context):
    draw_snap_axis(self, context)

    coords = [self.snapdata_target.world_space[objectid] for objectid in self.snapdata_target.origins_map]
    if self.snap_to_origins:
        draw_points_3d(coords, point_width=5)
    else:
        draw_points_3d(coords, color=(1, 1, 0, 0.5), point_width=3, depth_test=True)

    if self.settings.highlight_target_vertex_edges:
        if self.current_state == State.IDLE:
            draw_edge_highlight(context,
                                target_object=self.target_object,
                                target_id=self.closest_source_id,
                                snapdata=self.snapdata_source,
                                edge_links=self.source_edge_links,
                                bmeshs=self.source_bmeshs,
                                is_selection=self.target_object in self.selection_objects,
                                ignore_modifiers=self.settings.ignore_modifiers,
                                width=self.settings.edge_highlight_width,
                                color=self.settings.edge_highlight_color_source,
                                opacity=self.settings.edge_highlight_opacity)

        elif self.current_state == State.SOURCE_PICKED:
            draw_edge_highlight(context,
                                target_object=self.target_object,
                                target_id=self.closest_target_id,
                                snapdata=self.snapdata_target,
                                edge_links=self.target_edge_links,
                                bmeshs=self.target_bmeshs,
                                is_selection=self.target_object in self.selection_objects,
                                ignore_modifiers=self.settings.ignore_modifiers,
                                width=self.settings.edge_highlight_width,
                                color=self.settings.edge_highlight_color_target,
                                opacity=self.settings.edge_highlight_opacity)


def draw_edge_highlight(context,
                        target_object,
                        target_id,
                        snapdata,
                        edge_links,
                        bmeshs,
                        is_selection,
                        ignore_modifiers,
                        width=2,
                        color=(1, 1, 0),
                        opacity=1
                        ):
    if target_id >= 0:
        vert_index = snapdata.indices[target_id]
        if vert_index < 0:
            return
<<<<<<< HEAD
        vert_object = bpy.data.objects[target_object]
        if target_object not in edge_links:
            edge_links[target_object] = {}
        if vert_index not in edge_links[target_object]:
=======
        vert_object = bpy.data.objects[self.target_object]
        if vert_object.type != "MESH":
            return
        if self.target_object not in self.edge_links:
            self.edge_links[self.target_object] = {}
        if vert_index not in self.edge_links[self.target_object]:
>>>>>>> 4acdc5c3
            matrix = vert_object.matrix_world

            if snapdata.snap_type == 'POINTS':
                if is_selection:
                    # vert_bmesh.from_mesh(vert_object.data)
                    if target_object not in bmeshs:
                        if vert_object.data.is_editmode:
                            bmeshs[target_object] = bmesh.from_edit_mesh(vert_object.data)
                        else:
                            bmeshs[target_object] = bmesh.new()
                            bmeshs[target_object].from_mesh(vert_object.data)
                    vert_bmesh = bmeshs[target_object]
                else:
                    if target_object not in bmeshs:
                        bmeshs[target_object] = bmesh.new()  # create an empty BMesh
                        if ignore_modifiers:
                            bmeshs[target_object].from_mesh(vert_object.data)
                        else:
                            bmeshs[target_object].from_object(vert_object, context.evaluated_depsgraph_get())
                    vert_bmesh = bmeshs[target_object]

                verts = vert_bmesh.verts
                verts.ensure_lookup_table()
                vert = vert_bmesh.verts[vert_index]
                edges = vert.link_edges
                edge_links[target_object][vert_index] = []
                for edge in edges:
                    if edge.verts[0] == vert:
                        first_vert = 0
                        second_vert = 1
                    else:
                        first_vert = 1
                        second_vert = 0
                    edge_links[target_object][vert_index].append((matrix @ edge.verts[first_vert].co,
                                                                  matrix @ edge.verts[second_vert].co))

            else:
                if is_selection:
                    data = vert_object.data
                else:
                    if ignore_modifiers:
                        data = vert_object.data
                    else:
                        data = vert_object.evaluated_get(context.evaluated_depsgraph_get()).data

                if snapdata.snap_type == 'MIDPOINTS':
                    verts = data.vertices
                    edges = data.edges
                    edge_links[target_object][vert_index] = []
                    edge_links[target_object][vert_index].append(
                        (snapdata.world_space[target_id],
                         matrix @ verts[edges[vert_index].vertices[0]].co))
                    edge_links[target_object][vert_index].append(
                        (snapdata.world_space[target_id],
                         matrix @ verts[edges[vert_index].vertices[1]].co))

                elif snapdata.snap_type == 'FACES':
                    verts = data.vertices
                    polygons = data.polygons
                    loops = data.loops
                    edge_links[target_object][vert_index] = []
                    poly = polygons[vert_index]
                    for idx in range(0, poly.loop_total):
                        current_loop = poly.loop_start + idx
                        loop_second = poly.loop_start + ((idx + 1) % poly.loop_total)
                        edge_links[target_object][vert_index].append(
                            (matrix @ verts[loops[current_loop].vertex_index].co,
                             matrix @ verts[loops[loop_second].vertex_index].co))

        if snapdata.snap_type == 'POINTS':
            alpha_end = 0
        else:
            alpha_end = opacity

        for edge in edge_links[target_object][vert_index]:
            draw_line_3d_smooth_blend(edge[0],
                                      edge[1],
                                      color_a=(*color, opacity),
                                      color_b=(*color, alpha_end),
                                      line_width=width, depth_test=False)<|MERGE_RESOLUTION|>--- conflicted
+++ resolved
@@ -267,19 +267,12 @@
         vert_index = snapdata.indices[target_id]
         if vert_index < 0:
             return
-<<<<<<< HEAD
         vert_object = bpy.data.objects[target_object]
+        if vert_object.type != "MESH":
+            return
         if target_object not in edge_links:
             edge_links[target_object] = {}
         if vert_index not in edge_links[target_object]:
-=======
-        vert_object = bpy.data.objects[self.target_object]
-        if vert_object.type != "MESH":
-            return
-        if self.target_object not in self.edge_links:
-            self.edge_links[self.target_object] = {}
-        if vert_index not in self.edge_links[self.target_object]:
->>>>>>> 4acdc5c3
             matrix = vert_object.matrix_world
 
             if snapdata.snap_type == 'POINTS':
